--- conflicted
+++ resolved
@@ -31,13 +31,8 @@
   "devDependencies": {
     "chai": "4.2.0",
     "conditional-type-checks": "1.0.1",
-<<<<<<< HEAD
     "husky": "3.0.9",
-    "karma": "4.3.0",
-=======
-    "husky": "3.0.7",
     "karma": "4.4.1",
->>>>>>> f5fc60fc
     "karma-chai": "0.1.0",
     "karma-chrome-launcher": "3.1.0",
     "karma-detect-browsers": "2.3.3",
