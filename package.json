{
  "name": "comlink",
  "version": "4.1.0",
  "description": "Comlink makes WebWorkers enjoyable",
  "main": "dist/umd/comlink.js",
  "module": "dist/esm/comlink.mjs",
  "types": "dist/umd/comlink.d.ts",
  "scripts": {
    "build": "rollup -c",
    "test:unit": "karma start",
    "test:types": "tsc -t esnext -m esnext --lib esnext,dom --moduleResolution node --noEmit tests/type-checks.ts",
    "test": "npm run fmt_test && npm run build && npm run test:types && npm run test:unit",
    "fmt": "prettier --write ./*.{mjs,js,ts,md,json,html} ./{src,docs,tests}/**/*.{mjs,js,ts,md,json,html}",
    "fmt_test": "test $(prettier -l ./*.{mjs,js,ts,md,json,html} ./{src,docs,tests}/**/*.{mjs,js,ts,md,json,html} | wc -l) -eq 0",
    "watchtest": "CHROME_ONLY=1 karma start --no-single-run"
  },
  "husky": {
    "hooks": {
      "pre-commit": "npm test"
    }
  },
  "author": {
    "name": "Surma",
    "email": "surma@google.com"
  },
  "repository": {
    "type": "git",
    "url": "https://github.com/GoogleChromeLabs/comlink.git"
  },
  "license": "Apache-2.0",
  "devDependencies": {
    "chai": "4.2.0",
    "conditional-type-checks": "1.0.4",
    "husky": "3.1.0",
    "karma": "4.4.1",
    "karma-chai": "0.1.0",
    "karma-chrome-launcher": "3.1.0",
    "karma-detect-browsers": "2.3.3",
    "karma-firefox-launcher": "1.2.0",
    "karma-mocha": "1.3.0",
    "karma-safari-launcher": "1.0.0",
    "karma-safaritechpreview-launcher": "2.0.2",
    "mocha": "6.2.2",
    "prettier": "1.19.1",
    "rimraf": "3.0.0",
    "rollup": "1.27.2",
    "rollup-plugin-terser": "5.1.2",
<<<<<<< HEAD
    "rollup-plugin-typescript2": "0.25.2",
    "typescript": "3.7.3"
=======
    "rollup-plugin-typescript2": "0.25.3",
    "typescript": "3.7.2"
>>>>>>> 1e3e8cb8
  },
  "dependencies": {}
}<|MERGE_RESOLUTION|>--- conflicted
+++ resolved
@@ -45,13 +45,8 @@
     "rimraf": "3.0.0",
     "rollup": "1.27.2",
     "rollup-plugin-terser": "5.1.2",
-<<<<<<< HEAD
-    "rollup-plugin-typescript2": "0.25.2",
+    "rollup-plugin-typescript2": "0.25.3",
     "typescript": "3.7.3"
-=======
-    "rollup-plugin-typescript2": "0.25.3",
-    "typescript": "3.7.2"
->>>>>>> 1e3e8cb8
   },
   "dependencies": {}
 }